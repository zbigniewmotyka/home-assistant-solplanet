"""The Solplanet integration."""

from __future__ import annotations

import logging

import voluptuous as vol

from homeassistant.config_entries import ConfigEntry
from homeassistant.const import CONF_HOST, Platform
from homeassistant.core import HomeAssistant, ServiceCall
from homeassistant.exceptions import ConfigEntryNotReady
from homeassistant.helpers.aiohttp_client import async_get_clientsession
import homeassistant.helpers.config_validation as cv
import homeassistant.helpers.device_registry as dr

from .client import SolplanetApi, SolplanetClient
from .const import (
    BATTERY_IDENTIFIER,
    CONF_INTERVAL,
    DEFAULT_INTERVAL,
    DOMAIN,
    INVERTER_IDENTIFIER,
    MANUFACTURER,
    METER_IDENTIFIER,
)
from .coordinator import SolplanetDataUpdateCoordinator
<<<<<<< HEAD
from .services import async_setup_services

PLATFORMS: list[Platform] = [
    Platform.SENSOR,
    Platform.NUMBER,
    Platform.SELECT,
    Platform.BINARY_SENSOR,
]
=======
from .modbus import DataType

PLATFORMS: list[Platform] = [Platform.NUMBER, Platform.SELECT, Platform.SENSOR]
>>>>>>> 765abb8a
CONFIG_SCHEMA = cv.empty_config_schema(DOMAIN)
_LOGGER = logging.getLogger(__name__)

type SolplanetConfigEntry = ConfigEntry[SolplanetApi]

_LOGGER = logging.getLogger(__name__)

SERVICE_WRITE_REGISTER = "modbus_write_single_holding_register"
SERVICE_WRITE_REGISTER_SCHEMA = vol.Schema(
    {
        vol.Required("device_address"): cv.positive_int,
        vol.Required("register_address"): cv.positive_int,
        vol.Required("data_type"): vol.In(
            ["B16", "B32", "S16", "U16", "S32", "U32", "E16"]
        ),
        vol.Required("value"): vol.Coerce(int),
        vol.Required("dry_run"): cv.boolean,
    }
)


def setup_hass_services(hass: HomeAssistant, api: SolplanetApi) -> None:
    """Set up Solplanet services."""

    async def handle_write_modbus_register(call: ServiceCall) -> None:
        device_address = call.data["device_address"]
        register_address = call.data["register_address"]
        value = call.data["value"]
        data_type_str = call.data["data_type"]
        dry_run = call.data["dry_run"]

        data_type_map = {
            "B16": DataType.B16,
            "B32": DataType.B32,
            "S16": DataType.S16,
            "U16": DataType.U16,
            "S32": DataType.S32,
            "U32": DataType.U32,
            "E16": DataType.E16,
            "String": DataType.STRING,
        }
        data_type = data_type_map.get(data_type_str, DataType.S16)

        await api.modbus_write_single_holding_register(
            data_type=data_type,
            device_address=device_address,
            register_address=register_address,
            value=value,
            dry_run=dry_run,
        )

    hass.services.async_register(
        DOMAIN,
        SERVICE_WRITE_REGISTER,
        handle_write_modbus_register,
        schema=SERVICE_WRITE_REGISTER_SCHEMA,
    )


async def async_setup(hass: HomeAssistant, entry: SolplanetConfigEntry) -> bool:
    """Set up the Solplanet integration."""
    hass.data.setdefault(DOMAIN, {})
    
    # Set up services
    await async_setup_services(hass)
    
    return True


async def async_setup_entry(hass: HomeAssistant, entry: SolplanetConfigEntry) -> bool:
    """Set up Solplanet from a config entry."""

    client = SolplanetClient(entry.data[CONF_HOST], async_get_clientsession(hass))
    api = SolplanetApi(client)
    entry.runtime_data = api

    hass.data[DOMAIN][entry.entry_id] = {}

    device_registry = dr.async_get(hass)

    coordinator = SolplanetDataUpdateCoordinator(hass, api, entry.data[CONF_INTERVAL])
    hass.data[DOMAIN][entry.entry_id]["coordinator"] = coordinator
    await coordinator.async_config_entry_first_refresh()

    for inverter_isn in coordinator.data[INVERTER_IDENTIFIER]:
        inverter_info = coordinator.data[INVERTER_IDENTIFIER][inverter_isn]["info"]

        device_registry.async_get_or_create(
            config_entry_id=entry.entry_id,
            identifiers={(DOMAIN, inverter_info.isn or "")},
            name=f"{inverter_info.model} ({inverter_info.isn})",
            model=inverter_info.model,
            manufacturer=MANUFACTURER,
            serial_number=inverter_info.isn,
            sw_version=f"Master: {inverter_info.msw}, Slave: {inverter_info.ssw}, Security: {inverter_info.tsw}",
        )

    for battery_isn in coordinator.data[BATTERY_IDENTIFIER]:
        battery_info = coordinator.data[BATTERY_IDENTIFIER][battery_isn]["info"]

        device_registry.async_get_or_create(
            config_entry_id=entry.entry_id,
            identifiers={(DOMAIN, f"{BATTERY_IDENTIFIER}_{battery_info.isn or ''}")},
            name=f"Battery ({battery_info.isn})",
            serial_number=battery_info.isn,
            sw_version=battery_info.battery.softwarever if battery_info.battery else "",
            hw_version=battery_info.battery.hardwarever if battery_info.battery else "",
        )

    for meter_isn in coordinator.data[METER_IDENTIFIER]:
        meter_info = coordinator.data[METER_IDENTIFIER][meter_isn]["info"]

        device_registry.async_get_or_create(
            config_entry_id=entry.entry_id,
            identifiers={(DOMAIN, f"{METER_IDENTIFIER}_{meter_isn or ''}")},
            name="Energy meter",
            serial_number=meter_info.sn,
            manufacturer=meter_info.manufactory,
            model=meter_info.name,
        )

    if len(coordinator.data[INVERTER_IDENTIFIER]) == 0:
        raise ConfigEntryNotReady("No device detected, inverter in sleep mode")

    await hass.config_entries.async_forward_entry_setups(entry, PLATFORMS)
    setup_hass_services(hass, api)

    return True


async def async_unload_entry(hass: HomeAssistant, entry: SolplanetConfigEntry) -> bool:
    """Unload a config entry."""

    unload_ok = await hass.config_entries.async_unload_platforms(entry, PLATFORMS)
    if unload_ok:
        hass.data[DOMAIN].pop(entry.entry_id)
    return unload_ok


async def async_migrate_entry(hass: HomeAssistant, config_entry: ConfigEntry) -> bool:
    """Migrate old entry."""
    _LOGGER.debug(
        "Migrating configuration from version %s.%s",
        config_entry.version,
        config_entry.minor_version,
    )

    if config_entry.version > 1:
        # This means the user has downgraded from a future version
        return False

    if config_entry.version == 1:
        new_data = {**config_entry.data}
        if config_entry.minor_version < 2:
            new_data[CONF_INTERVAL] = DEFAULT_INTERVAL

        hass.config_entries.async_update_entry(
            config_entry, data=new_data, minor_version=1, version=1
        )

    _LOGGER.debug(
        "Migration to configuration version %s.%s successful",
        config_entry.version,
        config_entry.minor_version,
    )

    return True<|MERGE_RESOLUTION|>--- conflicted
+++ resolved
@@ -25,8 +25,8 @@
     METER_IDENTIFIER,
 )
 from .coordinator import SolplanetDataUpdateCoordinator
-<<<<<<< HEAD
 from .services import async_setup_services
+from .modbus import DataType
 
 PLATFORMS: list[Platform] = [
     Platform.SENSOR,
@@ -34,11 +34,6 @@
     Platform.SELECT,
     Platform.BINARY_SENSOR,
 ]
-=======
-from .modbus import DataType
-
-PLATFORMS: list[Platform] = [Platform.NUMBER, Platform.SELECT, Platform.SENSOR]
->>>>>>> 765abb8a
 CONFIG_SCHEMA = cv.empty_config_schema(DOMAIN)
 _LOGGER = logging.getLogger(__name__)
 
