"""Solplanet client for solplanet integration."""

import base64
from dataclasses import dataclass
from inspect import signature
import json
import logging
import time
from typing import Any

from aiohttp import ClientResponse, ClientSession

from .modbus import DataType, ModbusRtuFrameGenerator

__author__ = "Zbigniew Motyka"
__copyright__ = "Zbigniew Motyka"
__license__ = "MIT"

_LOGGER = logging.getLogger(__name__)


@dataclass
class GetInverterDataResponse:
    """Get inverter data response model.

    Attributes:
        flg: Inverter status code
        tim: Timestamp of data
        tmp: Inverter temperature in 0.1°C
        fac: AC frequency in 0.01 Hz
        pac: Total active power output in W
        sac: Total apparent power in VA
        qac: Total reactive power in VAr
        eto: Total energy production in 0.1 kWh # codespell:ignore eto
        etd: Today's energy production in 0.1 kWh
        hto: Total working hours in h
        pf: Power factor in 0.01
        wan: Warning code
        err: Error code
        vac: AC phase voltages in 0.1 V
        iac: AC phase currents in 0.1 A
        vpv: PV input voltages per MPPT in 0.1 V
        ipv: PV input currents per MPPT in 0.01 A
        str: String values
        stu: Status value
        pac1: Phase 1 active power in W
        qac1: Phase 1 reactive power in VAr
        pac2: Phase 2 active power in W
        qac2: Phase 2 reactive power in VAr
        pac3: Phase 3 active power in W
        qac3: Phase 3 reactive power in VAr

    """

    flg: int | None = None
    tim: str | None = None
    tmp: int | None = None
    fac: int | None = None
    pac: int | None = None
    sac: int | None = None
    qac: int | None = None
    eto: int | None = None  # codespell:ignore eto
    etd: int | None = None
    hto: int | None = None
    pf: int | None = None
    wan: int | None = None
    err: int | None = None
    vac: list[int] | None = None
    iac: list[int] | None = None
    vpv: list[int] | None = None
    ipv: list[int] | None = None
    str: list[int] | None = None
    stu: int | None = None
    pac1: int | None = None
    qac1: int | None = None
    pac2: int | None = None
    qac2: int | None = None
    pac3: int | None = None
    qac3: int | None = None


@dataclass
class GetInverterInfoItemResponse:
    """Get inverter info item response.

    Attributes:
        isn: Inverter serial number
        add: Address value
        safety: Safety code
        rate: Rate value
        msw: Main software version
        ssw: Slave software version
        tsw: Third software version
        pac: Current power output in W
        etd: Today's energy production in 0.1 kWh
        eto: Total energy production in 0.1 kWh # codespell:ignore eto
        err: Error code
        cmv: Communication version
        mty: Device model type code
        model: Device model name

    """

    isn: str | None = None
    add: int | None = None
    safety: int | None = None
    rate: int | None = None
    msw: str | None = None
    ssw: str | None = None
    tsw: str | None = None
    pac: int | None = None
    etd: int | None = None
    eto: int | None = None  # codespell:ignore eto
    err: int | None = None
    cmv: str | None = None
    mty: int | None = None
    model: str | None = None

    def isStorage(self) -> bool:
        """Check if device supports battery."""
        return self.mty in (11, 12, 13, 14, 15, 16, 17, 18, 19, 20) or (
            self.isn is not None and self.isn.startswith("BE")
        )


@dataclass
class GetInverterInfoResponse:
    """Get inverter info response.

    Attributes:
        inv: List of inverter info items
        num: Number of inverters

    """

    inv: list[GetInverterInfoItemResponse]
    num: int | None = None


@dataclass
class GetMeterDataResponse:
    """Get meter data response model.

    Attributes:
        flg: Meter status flag
        tim: Timestamp of data
        pac: Grid power in W (positive: import, negative: export)
        itd: Today's imported energy in 0.01 kWh
        otd: Today's exported energy in 0.01 kWh
        iet: Total imported energy in 0.1 kWh
        oet: Total exported energy in 0.1 kWh
        mod: Meter operating mode
        enb: Meter enabled status

    """

    flg: int | None = None
    tim: str | None = None
    pac: int | None = None
    itd: int | None = None
    otd: int | None = None
    iet: int | None = None
    oet: int | None = None
    mod: int | None = None
    enb: int | None = None


@dataclass
class GetMeterInfoResponse:
    """Get meter info response.

    Attributes:
        mod: Meter mode
        enb: Meter enabled status
        exp_m: Export mode
        regulate: Regulation value
        enb_PF: Power Factor enabled status
        target_PF: Target Power Factor value
        total_pac: Total active power in W
        total_fac: Total frequency in 0.01 Hz
        meter_pac: Meter power in W
        sn: Meter serial number
        manufactory: Manufacturer name
        type: Meter type
        name: Meter name
        model: Meter model code
        abs: Absolute value flag
        offset: Offset value

    """

    mod: int | None = None
    enb: int | None = None
    exp_m: int | None = None
    regulate: int | None = None
    enb_PF: int | None = None  # noqa: N815
    target_PF: int | None = None  # noqa: N815
    total_pac: int | None = None
    total_fac: int | None = None
    meter_pac: int | None = None
    sn: str | None = None
    manufactory: str | None = None
    type: str | None = None
    name: str | None = None
    model: int | None = None
    abs: int | None = None
    offset: int | None = None


@dataclass
class GetBatteryDataResponse:
    """Get battery data response model.

    Attributes:
        flg: Battery status flag
        tim: Timestamp of data
        ppv: PV power in W
        etdpv: PV energy today in 0.1 kWh
        etopv: PV energy total in 0.1 kWh
        cst: Communication status code
        bst: Battery status code
        eb1: Battery error code group 1
        eb2: Battery error code group 2
        eb3: Battery error code group 3
        eb4: Battery error code group 4
        wb1: Battery warning code group 1
        wb2: Battery warning code group 2
        wb3: Battery warning code group 3
        wb4: Battery warning code group 4
        vb: Battery voltage in 0.01 V
        cb: Battery current in 0.1 A
        pb: Battery power in W
        tb: Battery temperature in 0.1°C
        soc: State of charge in %
        soh: State of health in %
        cli: Current limit for charging in 0.1 A
        clo: Current limit for discharging in 0.1 A
        ebi: Battery energy for charging in 0.1 kWh
        ebo: Battery energy for discharging in 0.1 kWh
        eaci: AC energy for charging in 0.1 kWh
        eaco: AC energy for discharging in 0.1 kWh
        vesp: EPS voltage in 0.1 V
        cesp: EPS current in 0.1 A
        fesp: EPS frequency in 0.01 Hz
        pesp: EPS power in W
        rpesp: EPS reactive power in VAr
        etdesp: EPS energy today in 0.1 kWh
        etoesp: EPS energy total in 0.1 kWh
        charge_ac_td: AC charge today in 0.1 kWh
        charge_ac_to: AC charge total in 0.1 kWh
        vl1esp: EPS phase 1 voltage in 0.1 V
        il1esp: EPS phase 1 current in 0.1 A
        pac1esp: EPS phase 1 power in W
        qac1esp: EPS phase 1 reactive power in VAr
        vl2esp: EPS phase 2 voltage in 0.1 V
        il2esp: EPS phase 2 current in 0.1 A
        pac2esp: EPS phase 2 power in W
        qac2esp: EPS phase 2 reactive power in VAr
        vl3esp: EPS phase 3 voltage in 0.1 V
        il3esp: EPS phase 3 current in 0.1 A
        pac3esp: EPS phase 3 power in W
        qac3esp: EPS phase 3 reactive power in VAr

    """

    flg: int | None = None
    tim: str | None = None
    ppv: int | None = None
    etdpv: int | None = None
    etopv: int | None = None
    cst: int | None = None
    bst: int | None = None
    eb1: int = 65535
    eb2: int = 65535
    eb3: int = 65535
    eb4: int = 65535
    wb1: int = 65535
    wb2: int = 65535
    wb3: int = 65535
    wb4: int = 65535
    vb: int | None = None
    cb: int | None = None
    pb: int | None = None
    tb: int | None = None
    soc: int | None = None
    soh: int | None = None
    cli: int | None = None
    clo: int | None = None
    ebi: int | None = None
    ebo: int | None = None
    eaci: int | None = None
    eaco: int | None = None
    vesp: int | None = None
    cesp: int | None = None
    fesp: int | None = None
    pesp: int | None = None
    rpesp: int | None = None
    etdesp: int | None = None
    etoesp: int | None = None
    charge_ac_td: int | None = None
    charge_ac_to: int | None = None
    vl1esp: int | None = None
    il1esp: int | None = None
    pac1esp: int | None = None
    qac1esp: int | None = None
    vl2esp: int | None = None
    il2esp: int | None = None
    pac2esp: int | None = None
    qac2esp: int | None = None
    vl3esp: int | None = None
    il3esp: int | None = None
    pac3esp: int | None = None
    qac3esp: int | None = None


@dataclass
class GetBatteryInfoItemResponse:
    """Get battery info item response.

    Attributes:
        bid: Battery ID
        devtype: Device type
        manufactoty: Manufacturer name
        partno: Part number
        model1sn: Model 1 serial number
        model2sn: Model 2 serial number
        model3sn: Model 3 serial number
        model4sn: Model 4 serial number
        model5sn: Model 5 serial number
        model6sn: Model 6 serial number
        model7sn: Model 7 serial number
        model8sn: Model 8 serial number
        modeltotal: Total number of models
        monomertotoal: Total number of monomers
        monomerinmodel: Monomers per model
        ratedvoltage: Rated voltage
        capacity: Battery capacity
        hardwarever: Hardware version
        softwarever: Software version

    """

    bid: int | None = None
    devtype: str | None = None
    manufactoty: str | None = None
    partno: str | None = None
    model1sn: str | None = None
    model2sn: str | None = None
    model3sn: str | None = None
    model4sn: str | None = None
    model5sn: str | None = None
    model6sn: str | None = None
    model7sn: str | None = None
    model8sn: str | None = None
    modeltotal: int | None = None
    monomertotoal: int | None = None
    monomerinmodel: int | None = None
    ratedvoltage: int | None = None
    capacity: int | None = None
    hardwarever: str | None = None
    softwarever: str | None = None


@dataclass
class GetBatteryInfoResponse:
    """Get battery data response model.

    Attributes:
        type: Battery system type
        mod_r: Battery work mode
        battery: Battery detail information
        isn: Battery serial number
        stu_r: Status register
        muf: Manufacturer code
        mod: Battery model code
        num: Number of batteries
        fir_r: Firmware register
        charging: Charging status
        charge_max: Max state of charge in %
        discharge_max: Min state of charge in %

    """

    type: int
    mod_r: int
    battery: GetBatteryInfoItemResponse | None = None
    isn: str | None = None
    stu_r: int | None = None
    muf: int | None = None
    mod: int | None = None
    num: int | None = None
    fir_r: int | None = None
    charging: int | None = None
    charge_max: int | None = None
    discharge_max: int | None = None


@dataclass
class SetBatteryConfigValueRequest:
    """Set battery config value request.

    Attributes:
        type: Battery system type
        mod_r: Battery work mode
        sn: Battery serial number
        discharge_max: Min state of charge in %
        charge_max: Max state of charge in %
        muf: Manufacturer code
        mod: Battery model code
        num: Number of batteries

    """

    type: int
    mod_r: int
    sn: str | None
    discharge_max: int | None
    charge_max: int | None
    muf: int | None
    mod: int | None
    num: int | None


@dataclass
class SetBatteryConfigRequest:
    """Set battery config request.

    Attributes:
        value: Battery configuration values
        device: Device type ID (4 for battery)
        action: Action to perform (setbattery)

    """

    value: SetBatteryConfigValueRequest
    device: int = 4
    action: str = "setbattery"


@dataclass
class SetScheduleRequest:
    """Set schedule request."""
    value: dict[str, Any]
    device: int = 4
    action: str = "setdefine"


@dataclass
class BatteryWorkMode:
    """Represent data for battery work mode.

    Attributes:
        name: Display name of the work mode
        mod_r: Mode register value
        type: Battery system type

    """

    name: str
    mod_r: int
    type: int


class BatteryWorkModes:
    """Helper to for BatteryWorkMode."""

    _battery_modes: list[BatteryWorkMode] = [
        BatteryWorkMode("Self-consumption mode", 2, 1),
        BatteryWorkMode("Reserve power mode", 3, 1),
        BatteryWorkMode("Custom mode", 4, 1),
        BatteryWorkMode("Off-grid mode", 1, 2),
        BatteryWorkMode("Time of use mode", 5, 1),
    ]

    def get_all_modes(self, type: int, mod_r: int) -> list[BatteryWorkMode]:
        """Get all possible battery work modes."""
        selected = next(
            (x for x in self._battery_modes if x.mod_r == mod_r and x.type == type),
            None,
        )
        result = []
        result.extend(self._battery_modes)

        if selected is None:
            result.append(
                BatteryWorkMode(f"Unknown (mod_r: {mod_r}, type: {type})", mod_r, type)
            )

        return result

    def get_mode(self, type: int, mod_r: int) -> BatteryWorkMode | None:
        """Get battery work mode by type and mod_r."""
        return next(
            (
                x
                for x in self.get_all_modes(type, mod_r)
                if x.type == type and x.mod_r == mod_r
            ),
            None,
        )


@dataclass
class ScheduleSlot:
    """Represent a battery schedule time slot."""
    start_hour: int
    start_minute: int
    duration: int
    mode: str

    @classmethod
    def from_raw(cls, code: int) -> 'ScheduleSlot | None':
        """Create slot from raw inverter code."""
        if code == 0:
            return None
            
        discharge_bit = code & 0x1
        duration_bits = (code >> 14) & 0x3
        half_hour_bit = (code >> 17) & 0x1
        hour_bits = code >> 24

        return cls(
            start_hour=hour_bits,
            start_minute=30 if half_hour_bit else 0,
            duration=duration_bits + 1,
            mode="discharge" if discharge_bit else "charge"
        )

    @classmethod
    def from_time(cls, start: str, duration: int, mode: str) -> 'ScheduleSlot':
        """Create slot from time string (HH:MM), duration and mode."""
        hour, minute = map(int, start.split(':'))
        if minute not in [0, 30]:
            raise ValueError("Minutes must be 0 or 30")
        if not 0 <= hour <= 23:
            raise ValueError("Hour must be between 0 and 23")
        if not 1 <= duration <= 4:
            raise ValueError("Duration must be between 1 and 4 hours")
        if mode not in ["charge", "discharge"]:
            raise ValueError("Mode must be 'charge' or 'discharge'")
            
        return cls(
            start_hour=hour,
            start_minute=minute,
            duration=duration,
            mode=mode
        )

    @classmethod
    def from_dict(cls, data: dict) -> 'ScheduleSlot':
        """Create slot from dictionary with start, duration, mode."""
        if isinstance(data.get('start'), str):
            return cls.from_time(data['start'], data['duration'], data['mode'])
        return cls(
            start_hour=data['start_hour'],
            start_minute=data['start_minute'],
            duration=data['duration'],
            mode=data['mode']
        )

    def to_raw(self) -> int:
        """Convert slot to raw inverter format."""
        if self.start_minute not in [0, 30]:
            raise ValueError("Minutes must be 0 or 30")
            
        BASE = 0x3C02
        HOUR = 0x1000000
        HALF = 0x1E0000
        DURATION = 0x3C00
        
        return (BASE +
                (self.start_hour * HOUR) +
                ((self.start_minute // 30) * HALF) +
                ((self.duration - 1) * DURATION) +
                (1 if self.mode == "discharge" else 0))

    def to_dict(self) -> dict:
        """Convert slot to dictionary format."""
        return {
            "start_hour": self.start_hour,
            "start_minute": self.start_minute,
            "duration": self.duration,
            "mode": self.mode
        }

    def human_readable(self, format: str = "{start} - {end} ({mode})") -> str:
        """Convert slot to human readable string.
        
        Args:
            format: Format string with {start}, {end}, {mode} placeholders
        """
        end_hour = (self.start_hour + self.duration) % 24
        return format.format(
            start=f"{self.start_hour:02d}:{self.start_minute:02d}",
            end=f"{end_hour:02d}:{self.start_minute:02d}",
            mode=self.mode
        )

    def validate_duration(self) -> None:
        """Validate slot duration doesn't cross midnight."""
        end_hour = self.start_hour + self.duration
        if end_hour > 24:
            raise ValueError(f"Slot ending at {end_hour}:00 crosses midnight. At {self.start_hour}:00 max duration is {24-self.start_hour} hours")

    @staticmethod
    def validate_slots(slots: list['ScheduleSlot']) -> None:
        """Validate a list of slots."""
        if len(slots) > 6:
            raise ValueError("Maximum 6 slots per day allowed")
            
        sorted_slots = sorted(slots, key=lambda x: (x.start_hour, x.start_minute))
        
        for i, slot in enumerate(sorted_slots):
            slot.validate_duration()
            
            if i < len(sorted_slots) - 1:
                next_slot = sorted_slots[i + 1]
                current_end = slot.start_hour + slot.duration
                current_end_mins = slot.start_minute
                next_start = next_slot.start_hour
                next_start_mins = next_slot.start_minute
                
                if (current_end > next_start) or (current_end == next_start and current_end_mins > next_start_mins):
                    raise ValueError(f"Slot {slot.human_readable()} overlaps with {next_slot.human_readable()}")


class BatterySchedule:
    """Helper for battery schedule operations."""
    DAYS = ["Mon", "Tus", "Wen", "Thu", "Fri", "Sat", "Sun"]

    @staticmethod
    def decode_schedule(raw_schedule: dict) -> dict[str, list[ScheduleSlot]]:
        """Decode raw schedule into slots."""
        return {
            day: [
                slot for code in raw_schedule.get(day, [])[:6]  # Limit to 6 slots
                if (slot := ScheduleSlot.from_raw(code)) is not None
            ]
            for day in BatterySchedule.DAYS
        }

    @staticmethod
    def encode_schedule(slots: dict[str, list[ScheduleSlot]], pin: int = 5000, pout: int = 5000) -> dict:
        """Encode slots into raw schedule."""
        # Validate slots for each day
        for day, day_slots in slots.items():
            if day_slots:  # Only validate if there are slots
                ScheduleSlot.validate_slots(day_slots)
                
        return {
            **{
                day: [slot.to_raw() for slot in day_slots]
                for day, day_slots in slots.items()
                if day_slots  # Only include days with slots
            },
            "Pin": pin,
            "Pout": pout
        }


class SolplanetClient:
    """Solplanet http client."""

    def __init__(self, host: str, session: ClientSession) -> None:
        """Create instance of solplanet http client."""
        self.host = host
        self.port = 8484
        self.session = session

    def get_url(self, endpoint: str) -> str:
        """Get URL for specified endpoint."""
        return "http://" + self.host + ":" + str(self.port) + "/" + endpoint

    async def get(self, endpoint: str):
        """Make get request to specified endpoint."""
        return await self._parse_response(
            await self.session.get(self.get_url(endpoint))
        )

    async def post(self, endpoint: str, data: Any):
        """Make get request to specified endpoint."""
        return await self._parse_response(
            await self.session.post(self.get_url(endpoint), json=data)
        )

    async def _parse_response(self, response: ClientResponse):
        """Parse response from inverter endpoints."""
        content = await response.read()
        _LOGGER.debug(
            "Received from %s:\nheaders: %s,\ncontent: %s",
            response.request_info.url,
            response.raw_headers,
            base64.b64encode(content),
        )
        return json.loads(
            s=content.strip().decode(response.get_encoding(), "replace"), strict=False
        )


class SolplanetApi:
    """Solplanet api v2 client."""

    def __init__(self, client: SolplanetClient) -> None:
        """Create instance of solplanet api."""
        _LOGGER.debug("Creating api instance")
        self.client = client

    async def get_inverter_data(self, sn: str) -> GetInverterDataResponse:
        """Get inverter data."""
        _LOGGER.debug("Getting inverter (%s) data", sn)
        response = await self.client.get("getdevdata.cgi?device=2&sn=" + sn)
        return self._create_class_from_dict(GetInverterDataResponse, response)

    async def get_inverter_info(self) -> GetInverterInfoResponse:
        """Get inverter info."""
        _LOGGER.debug("Getting inverter info")
        response = await self.client.get("getdev.cgi?device=2")
        response["inv"] = [
            self._create_class_from_dict(GetInverterInfoItemResponse, item)
            for item in response["inv"]
        ]
        return self._create_class_from_dict(GetInverterInfoResponse, response)

    async def get_meter_data(self) -> GetMeterDataResponse:
        """Get meter data."""
        _LOGGER.debug("Getting meter data")
        response = await self.client.get("getdevdata.cgi?device=3")
        return self._create_class_from_dict(GetMeterDataResponse, response)

    async def get_meter_info(self) -> GetMeterInfoResponse:
        """Get meter info."""
        _LOGGER.debug("Getting meter info")
        response = await self.client.get("getdev.cgi?device=3")
        return self._create_class_from_dict(GetMeterInfoResponse, response)

    async def get_battery_data(self, sn: str) -> GetBatteryDataResponse:
        """Get battery data."""
        _LOGGER.debug("Getting battery data")
        response = await self.client.get("getdevdata.cgi?device=4&sn=" + sn)
        return self._create_class_from_dict(GetBatteryDataResponse, response)

    async def get_battery_info(self, sn: str) -> GetBatteryInfoResponse:
        """Get battery info."""
        _LOGGER.debug("Getting battery info")
        response = await self.client.get("getdev.cgi?device=4&sn=" + sn)
        if "battery" in response:
            response["battery"] = self._create_class_from_dict(
                GetBatteryInfoItemResponse, response["battery"]
            )
        return self._create_class_from_dict(GetBatteryInfoResponse, response)

    async def set_battery_work_mode(self, sn: str, mode: BatteryWorkMode) -> None:
        """Set battery work mode."""
        current_config = await self.get_battery_info(sn)
        value = SetBatteryConfigValueRequest(
            type=mode.type,
            mod_r=mode.mod_r,
            muf=current_config.muf,
            mod=current_config.mod,
            num=current_config.num,
            sn=current_config.isn,
            charge_max=current_config.charge_max,
            discharge_max=current_config.discharge_max,
        )
        request = SetBatteryConfigRequest(value=value)
        await self.client.post("setting.cgi", request)

    async def set_battery_soc_min(self, sn: str, soc_min: int) -> None:
        """Set battery work mode."""
        current_config = await self.get_battery_info(sn)
        value = SetBatteryConfigValueRequest(
            type=current_config.type,
            mod_r=current_config.mod_r,
            muf=current_config.muf,
            mod=current_config.mod,
            num=current_config.num,
            sn=current_config.isn,
            charge_max=current_config.charge_max,
            discharge_max=soc_min,
        )
        request = SetBatteryConfigRequest(value=value)
        await self.client.post("setting.cgi", request)

    async def set_battery_soc_max(self, sn: str, soc_max: int) -> None:
        """Set battery work mode."""
        current_config = await self.get_battery_info(sn)
        value = SetBatteryConfigValueRequest(
            type=current_config.type,
            mod_r=current_config.mod_r,
            muf=current_config.muf,
            mod=current_config.mod,
            num=current_config.num,
            sn=current_config.isn,
            charge_max=soc_max,
            discharge_max=current_config.discharge_max,
        )
        request = SetBatteryConfigRequest(value=value)
        await self.client.post("setting.cgi", request)

<<<<<<< HEAD
    async def get_schedule(self) -> dict:
        """Get battery schedule configuration."""
        _LOGGER.debug("Getting battery schedule")
        raw_response = await self.client.get("getdefine.cgi")
        slots = BatterySchedule.decode_schedule(raw_response)
        return {
            "raw": raw_response,       # Store raw API response as-is
            "slots": slots,            # Store decoded schedule
            "Pin": raw_response.get("Pin", 5000),
            "Pout": raw_response.get("Pout", 5000)
        }

    async def set_schedule_slots(self, slots: dict[str, list[ScheduleSlot]]) -> None:
        """Set battery schedule slots configuration."""
        _LOGGER.debug("Setting battery schedule slots: %s", slots)
        current = await self.get_schedule()
        schedule = BatterySchedule.encode_schedule(slots)  # Changed from create_slots_schedule
        request = SetScheduleRequest(value=schedule)
        await self.client.post("setting.cgi", request)

    async def set_schedule_power(self, pin: int | None = None, pout: int | None = None) -> None:
        """Set battery schedule power configuration."""
        _LOGGER.debug("Setting battery schedule power - pin: %s, pout: %s", pin, pout)
        current = await self.get_schedule()
        schedule = BatterySchedule.encode_schedule({},   # Changed method name and use empty slots
            pin=pin if pin is not None else current["Pin"],
            pout=pout if pout is not None else current["Pout"])
        request = SetScheduleRequest(value=schedule)
        await self.client.post("setting.cgi", request)

    async def set_schedule_pin(self, pin: int) -> None:
        """Set battery schedule pin configuration."""
        _LOGGER.debug("Setting battery schedule pin: %s", pin)
        current = await self.get_schedule()
        schedule = BatterySchedule.encode_schedule({}, pin=pin, pout=current["Pout"])  # Changed method
        request = SetScheduleRequest(value=schedule)
        await self.client.post("setting.cgi", request)

    async def set_schedule_pout(self, pout: int) -> None:
        """Set battery schedule pout configuration."""
        _LOGGER.debug("Setting battery schedule pout: %s", pout)
        current = await self.get_schedule()
        schedule = BatterySchedule.encode_schedule({}, pin=current["Pin"], pout=pout)  # Changed method
        request = SetScheduleRequest(value=schedule)
        await self.client.post("setting.cgi", request)

    async def set_schedule_slots(self, schedule: dict) -> None:
        """Set battery schedule configuration directly with raw schedule."""
        _LOGGER.debug("Setting raw schedule: %s", schedule)
        request = SetScheduleRequest(value=schedule)
        await self.client.post("setting.cgi", request)
=======
    async def modbus_read_holding_registers(
        self,
        data_type: DataType,
        device_address: int,
        register_address: int,
        register_count: int = 1,
    ) -> dict | int | str | None:
        """Read modbus register."""
        return await self._send_modbus(
            frame=ModbusRtuFrameGenerator().generate_read_holding_register_frame(
                device_id=device_address,
                register_address=register_address,
                register_length=register_count,
            ),
            data_type=data_type,
        )

    async def modbus_write_single_holding_register(
        self,
        data_type: DataType,
        device_address: int,
        register_address: int,
        value: int,
        dry_run: bool = False,
    ) -> dict | int | str | None:
        """Write modbus register."""
        frame = ModbusRtuFrameGenerator().generate_write_single_holding_register_frame(
            device_id=device_address,
            register_address=register_address,
            value=value,
            data_type=data_type,
        )
        _LOGGER.debug(
            "Generated frame for write single holding register (device_address: %s, data_type: %s, register_address: %s, value: %s, dry_run: %s): %s",
            device_address,
            data_type,
            register_address,
            value,
            dry_run,
            frame,
        )
        if dry_run:
            return frame
        return await self._send_modbus(frame=frame, data_type=data_type)

    async def modbus_read_input_registers(
        self,
        data_type: DataType,
        device_address: int,
        register_address: int,
        register_count: int = 1,
    ) -> dict | int | str | None:
        """Read modbus register."""
        return await self._send_modbus(
            frame=ModbusRtuFrameGenerator().generate_read_input_register_frame(
                device_id=device_address,
                register_address=register_address,
                register_length=register_count,
            ),
            data_type=data_type,
        )

    async def _send_modbus(
        self,
        frame: str,
        data_type: DataType,
    ) -> dict | int | str | None:
        """Send modbus frame."""
        start_time = time.time()  # Start measuring time
        response = await self.client.post("fdbg.cgi", {"data": frame})
        end_time = time.time()  # End measuring time
        elapsed_time = end_time - start_time

        _LOGGER.debug("Modbus RTU request frame: %s", frame)
        _LOGGER.debug("Modbus RTU response frame: %s", response)
        _LOGGER.debug("Modbus RTU request time: %.2f seconds", elapsed_time)

        data = ModbusRtuFrameGenerator().decode_response(
            response_hex=response["data"], data_type=data_type
        )
        _LOGGER.debug("Modbus RTU response decoded: %s", data)

        return data
>>>>>>> 765abb8a

    def _create_class_from_dict(self, cls, dict):
        return cls(**{k: v for k, v in dict.items() if k in signature(cls).parameters})<|MERGE_RESOLUTION|>--- conflicted
+++ resolved
@@ -797,7 +797,7 @@
         request = SetBatteryConfigRequest(value=value)
         await self.client.post("setting.cgi", request)
 
-<<<<<<< HEAD
+
     async def get_schedule(self) -> dict:
         """Get battery schedule configuration."""
         _LOGGER.debug("Getting battery schedule")
@@ -849,7 +849,8 @@
         _LOGGER.debug("Setting raw schedule: %s", schedule)
         request = SetScheduleRequest(value=schedule)
         await self.client.post("setting.cgi", request)
-=======
+
+
     async def modbus_read_holding_registers(
         self,
         data_type: DataType,
@@ -933,7 +934,6 @@
         _LOGGER.debug("Modbus RTU response decoded: %s", data)
 
         return data
->>>>>>> 765abb8a
 
     def _create_class_from_dict(self, cls, dict):
         return cls(**{k: v for k, v in dict.items() if k in signature(cls).parameters})